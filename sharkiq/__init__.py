"""Unofficial SDK for Shark IQ robot vacuums, designed primarily to support an integration for Home Assistant."""

from .ayla_api import get_ayla_api, AylaApi
from .exc import (
    SharkIqError,
    SharkIqAuthExpiringError,
    SharkIqNotAuthedError,
    SharkIqAuthError,
    SharkIqReadOnlyPropertyError,
)
from .sharkiq import OperatingModes, PowerModes,  Properties, SharkIqVacuum

<<<<<<< HEAD
__version__ = '1.1.2'
=======
__version__ = '1.1.0'
>>>>>>> 23b0ad65
<|MERGE_RESOLUTION|>--- conflicted
+++ resolved
@@ -10,8 +10,4 @@
 )
 from .sharkiq import OperatingModes, PowerModes,  Properties, SharkIqVacuum
 
-<<<<<<< HEAD
-__version__ = '1.1.2'
-=======
-__version__ = '1.1.0'
->>>>>>> 23b0ad65
+__version__ = '1.1.1'